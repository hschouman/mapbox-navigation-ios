import UIKit
import MapboxDirections
import MapboxCoreNavigation
import SDWebImage

class RouteManeuverViewController: UIViewController {
    @IBOutlet var separatorViews: [SeparatorView]!
    @IBOutlet weak var stackViewContainer: UIView!
    @IBOutlet fileprivate weak var distanceLabel: DistanceLabel!
    @IBOutlet fileprivate weak var shieldImageView: UIImageView!
    @IBOutlet weak var turnArrowView: TurnArrowView!
    @IBOutlet weak var destinationLabel: DestinationLabel!
    @IBOutlet var laneViews: [LaneArrowView]!
    @IBOutlet weak var rerouteView: UIView!
    
    let distanceFormatter = DistanceFormatter(approximate: true)
    let routeStepFormatter = RouteStepFormatter()
    
    weak var step: RouteStep? {
        didSet {
            if isViewLoaded {
                roadCode = step?.codes?.first ?? step?.destinationCodes?.first ?? step?.destinations?.first
                updateStreetNameForStep()
            }
        }
    }
    
    var distance: CLLocationDistance? {
        didSet {
            if let distance = distance {
                distanceLabel.isHidden = false
                distanceLabel.text = distanceFormatter.string(from: distance)
                destinationLabel.numberOfLines = numberOfDestinationLines
            } else {
                distanceLabel.isHidden = true
                distanceLabel.text = nil
                destinationLabel.numberOfLines = numberOfDestinationLines
            }
        }
    }
    
    var numberOfDestinationLines: Int {
        return distance != nil ? 1 : 2
    }
    
    var roadCode: String? {
        didSet {
            guard roadCode != oldValue, let components = roadCode?.components(separatedBy: " ") else {
                return
            }
            
            if components.count > 1 {
                shieldAPIDataTask = dataTaskForShieldImage(network: components[0], number: components[1], height: 32 * UIScreen.main.scale) { [weak self] (image) in
                    self?.shieldImage = image
                }
                shieldAPIDataTask?.resume()
                if shieldAPIDataTask == nil {
                    shieldImage = nil
                }
            } else {
                shieldImage = nil
            }
        }
    }
    var shieldImage: UIImage? {
        didSet {
            shieldImageView.image = shieldImage
            updateStreetNameForStep()
        }
    }
    
    var shieldAPIDataTask: URLSessionDataTask?
    var shieldImageDownloadToken: SDWebImageDownloadToken?
    let webImageManager = SDWebImageManager.shared()
    
    var availableStreetLabelBounds: CGRect {
        return CGRect(origin: .zero, size: maximumAvailableStreetLabelSize)
    }
    
    /** 
     Returns maximum available size for street label with padding, turnArrowView and shieldImage taken into account. Multiple lines will be used if distance is nil.
     
     width = | -8- TurnArrowView -8- availableWidth -8- shieldImage -8- |
     */
    var maximumAvailableStreetLabelSize: CGSize {
        get {
            let height = ("|" as NSString).size(attributes: [NSFontAttributeName: destinationLabel.font]).height
            let lines = CGFloat(numberOfDestinationLines)
            let padding: CGFloat = 8*4
            return CGSize(width: view.bounds.width-padding-shieldImageView.bounds.size.width-turnArrowView.bounds.width, height: height*lines)
        }
    }
    
    var isPagingThroughStepList = false
    
    override func viewDidLoad() {
        super.viewDidLoad()
        turnArrowView.backgroundColor = .clear
        destinationLabel.availableBounds = {[weak self] in CGRect(origin: .zero, size: self != nil ? self!.maximumAvailableStreetLabelSize : .zero) }
        resumeNotifications()
    }
    
    deinit {
        suspendNotifications()
        webImageManager.cancelAll()
    }
    
    func resumeNotifications() {
        NotificationCenter.default.addObserver(self, selector: #selector(willReroute(notification:)), name: RouteControllerWillReroute, object: nil)
    }
    
    func suspendNotifications() {
        NotificationCenter.default.removeObserver(self, name: RouteControllerWillReroute, object: nil)
    }
    
    func notifyDidChange(routeProgress: RouteProgress, secondsRemaining: TimeInterval) {
        let stepProgress = routeProgress.currentLegProgress.currentStepProgress
        let distanceRemaining = stepProgress.distanceRemaining
        
        distance = distanceRemaining > 10 ? distanceRemaining : nil
        
        if routeProgress.currentLegProgress.alertUserLevel == .arrive {
            distance = nil
            destinationLabel.unabridgedText = routeStepFormatter.string(for: routeStepFormatter.string(for: routeProgress.currentLegProgress.upComingStep))
        } else if let upComingStep = routeProgress.currentLegProgress?.upComingStep {
            updateStreetNameForStep()
            showLaneView(step: upComingStep)
        }
        
        turnArrowView.step = routeProgress.currentLegProgress.upComingStep
    }

    func dataTaskForShieldImage(network: String, number: String, height: CGFloat, completion: @escaping (UIImage?) -> Void) -> URLSessionDataTask? {
        guard let imageNamePattern = ShieldImageNamesByPrefix[network] else {
            return nil
        }

        let imageName = imageNamePattern.replacingOccurrences(of: " ", with: "_").replacingOccurrences(of: "{ref}", with: number)
        let apiURL = URL(string: "https://commons.wikimedia.org/w/api.php?action=query&format=json&maxage=86400&prop=imageinfo&titles=File%3A\(imageName)&iiprop=url%7Csize&iiurlheight=\(Int(round(height)))")!

        shieldAPIDataTask?.cancel()
        return URLSession.shared.dataTask(with: apiURL) { [weak self] (data, response, error) in
            var json: [String: Any] = [:]
            if let data = data, response?.mimeType == "application/json" {
                do {
                    json = try JSONSerialization.jsonObject(with: data, options: []) as! [String: Any]
                } catch {
                    assert(false, "Invalid data")
                }
            }

            guard data != nil && error == nil else {
                return
            }

            guard let query = json["query"] as? [String: Any],
                let pages = query["pages"] as? [String: Any], let page = pages.first?.1 as? [String: Any],
                let imageInfos = page["imageinfo"] as? [[String: Any]], let imageInfo = imageInfos.first,
                let thumbURLString = imageInfo["thumburl"] as? String, let thumbURL = URL(string: thumbURLString) else {
                    return
            }

            if thumbURL != self?.shieldImageDownloadToken?.url {
                self?.webImageManager.imageDownloader?.cancel(self?.shieldImageDownloadToken)
            }
            self?.shieldImageDownloadToken = self?.webImageManager.imageDownloader?.downloadImage(with: thumbURL, options: .scaleDownLargeImages, progress: nil) { (image, data, error, isFinished) in
                completion(image)
            }
        }
    }
    
    func updateStreetNameForStep() {
<<<<<<< HEAD
        let isMotorway = step?.intersections?.first?.outletRoadClasses?.contains(.motorway) ?? false
        if let destinations = step?.destinations {
            destinationLabel.unabridgedText = destinations.joined(separator: NSLocalizedString("DESTINATION_DELIMITER", bundle: .mapboxNavigation, value: " / ", comment: "Delimiter between destinations in a road concurrency"))
        } else if isMotorway, let codes = step?.codes, let digitRange = codes.first?.rangeOfCharacter(from: .decimalDigits), !digitRange.isEmpty {
=======
        if let step = step, step.isNumberedMotorway, let codes = step.codes {
>>>>>>> ff6f9e56
            destinationLabel.unabridgedText = codes.joined(separator: NSLocalizedString("REF_DELIMITER", bundle: .mapboxNavigation, value: " / ", comment: "Delimiter between route numbers in a road concurrency"))
        } else if let name = step?.names?.first {
            destinationLabel.unabridgedText = name
        } else if let step = step {
            destinationLabel.unabridgedText = routeStepFormatter.string(for: step)
        }
    }
    
    func willReroute(notification: NSNotification) {
        rerouteView.isHidden = false
        stackViewContainer.isHidden = true
    }
    
    func showLaneView(step: RouteStep) {
        if let allLanes = step.intersections?.first?.approachLanes, let usableLanes = step.intersections?.first?.usableApproachLanes {
            for (i, lane) in allLanes.enumerated() {
                guard i < laneViews.count else {
                    return
                }
                stackViewContainer.isHidden = false
                let laneView = laneViews[i]
                laneView.isHidden = false
                laneView.lane = lane
                laneView.maneuverDirection = step.maneuverDirection
                laneView.isValid = usableLanes.contains(i as Int)
                laneView.setNeedsDisplay()
            }
        } else {
            stackViewContainer.isHidden = true
        }
    }
}<|MERGE_RESOLUTION|>--- conflicted
+++ resolved
@@ -170,14 +170,9 @@
     }
     
     func updateStreetNameForStep() {
-<<<<<<< HEAD
-        let isMotorway = step?.intersections?.first?.outletRoadClasses?.contains(.motorway) ?? false
         if let destinations = step?.destinations {
             destinationLabel.unabridgedText = destinations.joined(separator: NSLocalizedString("DESTINATION_DELIMITER", bundle: .mapboxNavigation, value: " / ", comment: "Delimiter between destinations in a road concurrency"))
-        } else if isMotorway, let codes = step?.codes, let digitRange = codes.first?.rangeOfCharacter(from: .decimalDigits), !digitRange.isEmpty {
-=======
-        if let step = step, step.isNumberedMotorway, let codes = step.codes {
->>>>>>> ff6f9e56
+        } else if let step = step, step.isNumberedMotorway, let codes = step.codes {
             destinationLabel.unabridgedText = codes.joined(separator: NSLocalizedString("REF_DELIMITER", bundle: .mapboxNavigation, value: " / ", comment: "Delimiter between route numbers in a road concurrency"))
         } else if let name = step?.names?.first {
             destinationLabel.unabridgedText = name
